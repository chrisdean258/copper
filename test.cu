--- conflicted
+++ resolved
@@ -1,8 +1,3 @@
-<<<<<<< HEAD
-return 1
-=======
-
 while { a = getline(); a != null } {
 	print(a)
-}
->>>>>>> ca5855ae
+}