use std::fmt::{Debug, Display, Formatter};

#[derive(Clone, Copy)]
pub enum Value {
    Uninitialized,
    None(usize),
    Bool(u8),
    Char(u8),
    Int(i64),
    Float(f64),
    Ptr(usize),
    PtrOffset(isize),
    Count(usize),
    Str(usize),
    StrIdx(u32, u32),
}

impl Display for Value {
    fn fmt(&self, f: &mut Formatter<'_>) -> Result<(), std::fmt::Error> {
        match self {
            Value::Uninitialized => write!(f, "uninit"),
<<<<<<< HEAD
            Value::Null => write!(f, "null"),
=======
>>>>>>> ca5855ae
            Value::None(_) => write!(f, "null"),
            Value::Bool(b) => write!(f, "{}", if *b == 0 { "false" } else { "true" }),
            Value::Char(c) => write!(f, "{}", *c as char),
            Value::Int(i) => write!(f, "{}", i),
            Value::Float(fl) => write!(f, "{}", fl),
            Value::Ptr(p) => write!(f, "0x{:x}", p),
            Value::Str(s) => write!(f, "0x{:x}", s),
<<<<<<< HEAD
=======
            Value::StrIdx(s, i) => write!(f, "0x{:x}[{i}]", s),
>>>>>>> ca5855ae
            Value::Count(c) => write!(f, "+{}", c),
            Value::PtrOffset(o) => {
                if *o >= 0 {
                    write!(f, "+0x{:x}", o)
                } else {
                    write!(f, "-0x{:x}", -o)
                }
            }
        }
    }
}

impl Debug for Value {
    fn fmt(&self, f: &mut Formatter<'_>) -> Result<(), std::fmt::Error> {
        match self {
            Value::Uninitialized => write!(f, "Uninit"),
<<<<<<< HEAD
            Value::Null => write!(f, "Null"),
            Value::None(t) => write!(f, "None({})", t),
            Value::Bool(b) => write!(f, "Bool({} = {})", self, *b),
            Value::Char(c) => write!(f, "Char({:?})", *c as char),
            Value::Int(i) => write!(f, "Int({})", i),
            Value::Float(fl) => write!(f, "Float({})", fl),
            Value::Ptr(p) => write!(f, "Ptr(0x{:x})", p),
            Value::Str(s) => write!(f, "Str(0x{:x})", s),
            Value::Count(c) => write!(f, "Count(+{})", c),
=======
            Value::None(t) => write!(f, "None({t})"),
            Value::Bool(b) => write!(f, "Bool({self} = {b})"),
            Value::Char(c) => write!(f, "Char({:?})", *c as char),
            Value::Int(i) => write!(f, "Int({i})"),
            Value::Float(fl) => write!(f, "Float({fl})"),
            Value::Ptr(p) => write!(f, "Ptr(0x{p:x})"),
            Value::Str(s) => write!(f, "Str(0x{s:x})"),
            Value::StrIdx(s, i) => write!(f, "StrIdx(0x{s:x},{i})"),
            Value::Count(c) => write!(f, "Count(+{c})"),
>>>>>>> ca5855ae
            Value::PtrOffset(_) => write!(f, "PtrOffset({})", self),
        }
    }
}<|MERGE_RESOLUTION|>--- conflicted
+++ resolved
@@ -19,10 +19,6 @@
     fn fmt(&self, f: &mut Formatter<'_>) -> Result<(), std::fmt::Error> {
         match self {
             Value::Uninitialized => write!(f, "uninit"),
-<<<<<<< HEAD
-            Value::Null => write!(f, "null"),
-=======
->>>>>>> ca5855ae
             Value::None(_) => write!(f, "null"),
             Value::Bool(b) => write!(f, "{}", if *b == 0 { "false" } else { "true" }),
             Value::Char(c) => write!(f, "{}", *c as char),
@@ -30,10 +26,7 @@
             Value::Float(fl) => write!(f, "{}", fl),
             Value::Ptr(p) => write!(f, "0x{:x}", p),
             Value::Str(s) => write!(f, "0x{:x}", s),
-<<<<<<< HEAD
-=======
             Value::StrIdx(s, i) => write!(f, "0x{:x}[{i}]", s),
->>>>>>> ca5855ae
             Value::Count(c) => write!(f, "+{}", c),
             Value::PtrOffset(o) => {
                 if *o >= 0 {
@@ -50,17 +43,6 @@
     fn fmt(&self, f: &mut Formatter<'_>) -> Result<(), std::fmt::Error> {
         match self {
             Value::Uninitialized => write!(f, "Uninit"),
-<<<<<<< HEAD
-            Value::Null => write!(f, "Null"),
-            Value::None(t) => write!(f, "None({})", t),
-            Value::Bool(b) => write!(f, "Bool({} = {})", self, *b),
-            Value::Char(c) => write!(f, "Char({:?})", *c as char),
-            Value::Int(i) => write!(f, "Int({})", i),
-            Value::Float(fl) => write!(f, "Float({})", fl),
-            Value::Ptr(p) => write!(f, "Ptr(0x{:x})", p),
-            Value::Str(s) => write!(f, "Str(0x{:x})", s),
-            Value::Count(c) => write!(f, "Count(+{})", c),
-=======
             Value::None(t) => write!(f, "None({t})"),
             Value::Bool(b) => write!(f, "Bool({self} = {b})"),
             Value::Char(c) => write!(f, "Char({:?})", *c as char),
@@ -70,8 +52,7 @@
             Value::Str(s) => write!(f, "Str(0x{s:x})"),
             Value::StrIdx(s, i) => write!(f, "StrIdx(0x{s:x},{i})"),
             Value::Count(c) => write!(f, "Count(+{c})"),
->>>>>>> ca5855ae
-            Value::PtrOffset(_) => write!(f, "PtrOffset({})", self),
+            Value::PtrOffset(_) => write!(f, "PtrOffset({self})"),
         }
     }
 }