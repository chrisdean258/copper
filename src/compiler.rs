--- conflicted
+++ resolved
@@ -1,18 +1,20 @@
+#![allow(dead_code)]
 use crate::{
     builtins::BuiltinFunction,
     code_builder::CodeBuilder,
     operation::{MachineOperation, Operation},
-<<<<<<< HEAD
+    parser::*,
     parser::{ClassDecl, Function, Lambda},
     typecheck::*,
-    typesystem::{Signature, Type, TypeSystem, NULL},
-=======
-    parser::*,
     typesystem::{Signature, Type, TypeSystem, NULL, STR},
->>>>>>> ca5855ae
     value::Value,
 };
-use std::{cell::RefCell, collections::HashMap, mem::swap, rc::Rc};
+use std::{
+    cell::RefCell,
+    collections::HashMap,
+    mem::{swap, take},
+    rc::Rc,
+};
 
 #[derive(Debug, Clone, Copy)]
 enum MemoryLocation {
@@ -398,51 +400,6 @@
         None
     }
 
-<<<<<<< HEAD
-    // fn funcrefexpr(&mut self, r: &FuncRefExpr) {
-    // let mangled_name = self.types.as_ref().unwrap().mangle(&r.name, &r.sig);
-    // if let Some(val) = self.lookup_scope_local_or_global_can_fail(&mangled_name) {
-    // match val {
-    // MemoryLocation::CodeLocation(a) => {
-    // self.code.push(Value::Ptr(a));
-    // return;
-    // }
-    // MemoryLocation::CurrentFunction => {
-    // self.recursive_calls.push(self.code.push(Value::Null));
-    // return;
-    // }
-    // t => unreachable!("Expected CodeLocation found {:?}", t),
-    // }
-    // }
-    // let mut is_init = false;
-    // let func = match self.scope_lookup(&r.name, &self.func_scopes) {
-    // Some(f) => f,
-    // None => match self.scope_lookup(&r.name, &self.class_scopes) {
-    // None => panic!(
-    // "Could not find a func `{}` in func_scope or class_scope",
-    // r.name
-    // ),
-    // Some(c) => {
-    // is_init = true;
-    // match &c.borrow().methods.get("__init__").unwrap().etype {
-    // ExpressionType::Function(f) => f.clone(),
-    // _ => unreachable!(),
-    // }
-    // }
-    // },
-    // };
-
-    // self.insert_scope(mangled_name.clone(), MemoryLocation::CurrentFunction);
-
-    // let save_bp_list = take(&mut self.recursive_calls);
-    // let addr = self.single_function(&func.borrow(), &r.sig, is_init);
-    // self.recursive_calls = save_bp_list;
-    // self.replace_scope(mangled_name, MemoryLocation::CodeLocation(addr));
-    // self.code.push(Value::Ptr(addr));
-    // }
-
-    fn assignment(&mut self, a: &TypedAssignExpr) {
-=======
     fn funcrefexpr(&mut self, r: &FuncRefExpr) {
         let mangled_name = self.types.as_ref().unwrap().mangle(&r.name, &r.sig);
         if let Some(val) = self.lookup_scope_local_or_global_can_fail(&mangled_name) {
@@ -486,8 +443,7 @@
         self.code.push(Value::Ptr(addr));
     }
 
-    fn assignment(&mut self, a: &AssignExpr) {
->>>>>>> ca5855ae
+    fn assignment(&mut self, a: &TypedAssignExpr) {
         self.get_ref(a.lhs.as_ref());
         if a.op != Operation::Equal {
             self.code.dup();
@@ -521,16 +477,7 @@
         }
     }
 
-<<<<<<< HEAD
     fn whileexpr(&mut self, w: &TypedWhile) {
-        let start = self.code.jump_relative(0);
-        let body = self.code.next_function_relative_addr();
-        let mut breaks = Vec::new();
-        let mut continues = Vec::new();
-        swap(&mut self.breaks, &mut breaks);
-        swap(&mut self.continues, &mut continues);
-=======
-    fn whileexpr(&mut self, w: &While) {
         let condition = self.code.next_function_relative_addr();
         self.expr(w.condition.as_ref());
         self.code.emit(MachineOperation::BoolNot);
@@ -538,7 +485,6 @@
 
         let mut breaks = take(&mut self.breaks);
         let mut continues = take(&mut self.continues);
->>>>>>> ca5855ae
         self.expr(w.body.as_ref());
         swap(&mut self.breaks, &mut breaks);
         swap(&mut self.continues, &mut continues);
@@ -644,16 +590,8 @@
         self.code.store_n(l.exprs.len());
     }
 
-<<<<<<< HEAD
     fn index(&mut self, i: &TypedIndexExpr) {
-        self.get_no_ref(i.obj.as_ref());
-        self.code.dup();
-        self.code.push(Value::PtrOffset(1));
-        self.code.emit(MachineOperation::Plus);
-        self.code.load();
-=======
-    fn index(&mut self, i: &IndexExpr) {
-        if i.obj.derived_type.unwrap() == STR {
+        if i.obj.typ == STR {
             self.expr(i.obj.as_ref());
             self.expr(&i.args[0]);
             self.code.emit(MachineOperation::Plus);
@@ -663,7 +601,6 @@
             self.code.push(Value::PtrOffset(1));
             self.code.emit(MachineOperation::Plus);
             self.code.load();
->>>>>>> ca5855ae
 
             debug_assert!(i.args.len() == 1);
             self.expr(&i.args[0]);
